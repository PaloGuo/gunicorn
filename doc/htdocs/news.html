<!DOCTYPE html>
<html lang="en">
  <head>
    <meta charset="utf-8" />
    <title>Green Unicorn - News</title>
    <link rel="alternate" type="application/rss+xml" href="/feed.xml" />
  
    <!--[if IE]>
      <script>
        document.createElement('section');
        document.createElement('article');
        document.createElement('aside');
        document.createElement('footer');
        document.createElement('header');
        document.createElement('nav');
        document.createElement('time');
      </script>

    <![endif]-->

	<link rel="stylesheet" href="css/style.css" type="text/css" media="screen">
  </head>
  <body>
	<div class="container"> 
		<div id="header"> 
	      
	        <h1 class="logo"><a href="http://gunicorn.org">gunicorn</a></h1>

	        <div id="links"> 
	          Get the source via
	          <a href="http://github.com/benoitc/gunicorn">git</a>, then
	          <a href="http://github.com/benoitc/gunicorn/issues">send feedback</a> 
	        </div> 
	  </div>
		
    	
  
  <div id="menu">
  <ul id="actions">
    <li><a href="installation.html">Installation</a></li>
    <li><a href="usage.html">Usage</a></li>
    <li><a href="deployment.html">Deployment</a></li>
    <li><a href="configuration.html">Configuration</a></li>
    <li><a href="tuning.html">Tuning</a></li>
    <li><a href="faq.html">FAQ</a></li>
    <li><a href="news.html">News</a></li>
  </ul>
</div>

  <div class="document" id="news">
<h1 class="title">News</h1>
<div class="section" id="id1">
<h1>0.6.4 / 2010-03-08</h1>
<ul class="simple">
<<<<<<< HEAD
<li>Use cStringIO when it's possible (use less CPU and faster)</li>
<li>Fix worker freeze when a remote connexion close unexpectedly.</li>
=======
<li>Use cStringIO for performance when possible.</li>
<li>Fix worker freeze when a remote connection closes unexpectedly.</li>
>>>>>>> fdd02f8f
</ul>
</div>
<div class="section" id="id2">
<h1>0.6.3 / 2010-03-07</h1>
<ul class="simple">
<li>Make HTTP parsing faster.</li>
<li>Some fixes (see <a class="reference external" href="http://github.com/benoitc/gunicorn/commits/master">logs</a>)</li>
</ul>
</div>
<div class="section" id="id3">
<h1>0.6.2 / 2010-03-01</h1>
<ul class="simple">
<li>Added support for chunked response.</li>
<li>Added proc_name option to the config file.</li>
<li>Improved the HTTP parser. It now uses buffers instead of strings to store temporary data.</li>
<li>Improved performance when sending responses.</li>
<li>Workers are now murdered by age (the oldest is killed first).</li>
</ul>
</div>
<div class="section" id="id4">
<h1>0.6.1 / 2010-02-24</h1>
<ul class="simple">
<li>Added gunicorn config file support for django admin command</li>
<li>Fix gunicorn config file. -c was broken.</li>
<li>Removed TTIN/TTOU from workers which blocked other signals.</li>
</ul>
</div>
<div class="section" id="id5">
<h1>0.6 / 2010-02-22</h1>
<ul class="simple">
<li>Added setproctitle</li>
<li>Change privilege switch behaviour. We now work like NGINX, master keeps the permissions, new uid/gid permissions are only set for workers.</li>
</ul>
</div>
<div class="section" id="id6">
<h1>0.5.1 / 2010-02-22</h1>
<ul class="simple">
<li>Fix umask</li>
<li>Added debian packaging</li>
</ul>
</div>
<div class="section" id="id7">
<h1>0.5 / 2010-02-20</h1>
<ul class="simple">
<li>Added <a class="reference external" href="configuration.html">configuration file</a> handler.</li>
<li>Added support for pre/post fork hooks</li>
<li>Added support for before_exec hook</li>
<li>Added support for unix sockets</li>
<li>Added launch of workers processes under different user/group</li>
<li>Added umask option</li>
<li>Added SCRIPT_NAME support</li>
<li>Better support of some exotic settings for Django projects</li>
<li>Better support of Paste-compatible applicatins</li>
<li>Some refactoring to make the code easier to hack</li>
<li>Allow multiple keys in request and response headers</li>
</ul>
</div>
</div>

  

    <div id="footer">
      <p>This work is licensed under a <a rel="license" href="http://creativecommons.org/licenses/by/3.0/">Creative Commons Attribution 3.0 Unported License</a>.</p>
      <p>Hosted on <a href="http://github.com/">Github</a></p>
    </div>
	</div>
  </body>
</html><|MERGE_RESOLUTION|>--- conflicted
+++ resolved
@@ -52,13 +52,8 @@
 <div class="section" id="id1">
 <h1>0.6.4 / 2010-03-08</h1>
 <ul class="simple">
-<<<<<<< HEAD
-<li>Use cStringIO when it's possible (use less CPU and faster)</li>
-<li>Fix worker freeze when a remote connexion close unexpectedly.</li>
-=======
 <li>Use cStringIO for performance when possible.</li>
 <li>Fix worker freeze when a remote connection closes unexpectedly.</li>
->>>>>>> fdd02f8f
 </ul>
 </div>
 <div class="section" id="id2">
